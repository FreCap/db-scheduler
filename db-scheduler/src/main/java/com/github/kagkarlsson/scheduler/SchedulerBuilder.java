/**
 * Copyright (C) Gustav Karlsson
 *
 * Licensed under the Apache License, Version 2.0 (the "License");
 * you may not use this file except in compliance with the License.
 * You may obtain a copy of the License at
 *
 * http://www.apache.org/licenses/LICENSE-2.0
 *
 * Unless required by applicable law or agreed to in writing, software
 * distributed under the License is distributed on an "AS IS" BASIS,
 * WITHOUT WARRANTIES OR CONDITIONS OF ANY KIND, either express or implied.
 * See the License for the specific language governing permissions and
 * limitations under the License.
 */
package com.github.kagkarlsson.scheduler;

import static com.github.kagkarlsson.scheduler.ExecutorUtils.defaultThreadFactoryWithPrefix;
import static com.github.kagkarlsson.scheduler.Scheduler.THREAD_PREFIX;
import static java.util.Optional.ofNullable;

import com.github.kagkarlsson.scheduler.jdbc.AutodetectJdbcCustomization;
import com.github.kagkarlsson.scheduler.jdbc.JdbcCustomization;
import com.github.kagkarlsson.scheduler.stats.StatsRegistry;
import com.github.kagkarlsson.scheduler.task.OnStartup;
import com.github.kagkarlsson.scheduler.task.Task;
import java.time.Duration;
import java.util.ArrayList;
import java.util.Arrays;
import java.util.List;
import java.util.concurrent.ExecutorService;
import java.util.concurrent.Executors;
import javax.sql.DataSource;
import org.slf4j.Logger;
import org.slf4j.LoggerFactory;

public class SchedulerBuilder {
    private static final Logger LOG = LoggerFactory.getLogger(SchedulerBuilder.class);
    private static final int POLLING_CONCURRENCY_MULTIPLIER = 3;

    public static final Duration DEFAULT_POLLING_INTERVAL = Duration.ofSeconds(10);
    public static final Duration DEFAULT_HEARTBEAT_INTERVAL = Duration.ofMinutes(5);
    public static final Duration DEFAULT_DELETION_OF_UNRESOLVED_TASKS_DURATION = Duration.ofDays(14);
    public static final Duration SHUTDOWN_MAX_WAIT = Duration.ofMinutes(30);

    protected Clock clock = new SystemClock(); // if this is set, waiter-clocks must be updated

    protected final DataSource dataSource;
    protected SchedulerName schedulerName;
    protected int executorThreads = 10;
    protected final List<Task<?>> knownTasks = new ArrayList<>();
    protected final List<OnStartup> startTasks = new ArrayList<>();
    protected Waiter waiter = new Waiter(DEFAULT_POLLING_INTERVAL, clock);
    protected int pollingLimit;
    protected boolean useDefaultPollingLimit;
    protected StatsRegistry statsRegistry = StatsRegistry.NOOP;
    protected Duration heartbeatInterval = DEFAULT_HEARTBEAT_INTERVAL;
    protected Serializer serializer = Serializer.DEFAULT_JAVA_SERIALIZER;
    protected String tableName = JdbcTaskRepository.DEFAULT_TABLE_NAME;
    protected boolean enableImmediateExecution = false;
    protected ExecutorService executorService;
    protected Duration deleteUnresolvedAfter = DEFAULT_DELETION_OF_UNRESOLVED_TASKS_DURATION;
    protected JdbcCustomization jdbcCustomization = null;
    protected Duration shutdownMaxWait = SHUTDOWN_MAX_WAIT;
    protected boolean commitWhenAutocommitDisabled = false;

    public SchedulerBuilder(DataSource dataSource, List<Task<?>> knownTasks) {
        this.dataSource = dataSource;
        this.knownTasks.addAll(knownTasks);
        this.pollingLimit = calculatePollingLimit();
        this.useDefaultPollingLimit = true;
    }

    @SafeVarargs
    public final <T extends Task<?> & OnStartup> SchedulerBuilder startTasks(T... startTasks) {
        return startTasks(Arrays.asList(startTasks));
    }

    public <T extends Task<?> & OnStartup> SchedulerBuilder startTasks(List<T> startTasks) {
        knownTasks.addAll(startTasks);
        this.startTasks.addAll(startTasks);
        return this;
    }

    public SchedulerBuilder pollingInterval(Duration pollingInterval) {
        waiter = new Waiter(pollingInterval, clock);
        return this;
    }

    public SchedulerBuilder pollingLimit(int pollingLimit) {
        if(pollingLimit <= 0) {
            throw new IllegalArgumentException("pollingLimit must be a positive integer");
        }
        this.pollingLimit = pollingLimit;
        this.useDefaultPollingLimit = false;
        return this;
    }

    private int calculatePollingLimit() {
        return executorThreads * POLLING_CONCURRENCY_MULTIPLIER;
    }

    public SchedulerBuilder heartbeatInterval(Duration duration) {
        this.heartbeatInterval = duration;
        return this;
    }

    public SchedulerBuilder threads(int numberOfThreads) {
        this.executorThreads = numberOfThreads;
        if(useDefaultPollingLimit) {
            this.pollingLimit = calculatePollingLimit();
        }
        return this;
    }

    public SchedulerBuilder executorService(ExecutorService executorService) {
        this.executorService = executorService;
        return this;
    }

    public SchedulerBuilder statsRegistry(StatsRegistry statsRegistry) {
        this.statsRegistry = statsRegistry;
        return this;
    }

    public SchedulerBuilder schedulerName(SchedulerName schedulerName) {
        this.schedulerName = schedulerName;
        return this;
    }

    public SchedulerBuilder serializer(Serializer serializer) {
        this.serializer = serializer;
        return this;
    }

    public SchedulerBuilder tableName(String tableName) {
        this.tableName = tableName;
        return this;
    }

    public SchedulerBuilder enableImmediateExecution() {
        this.enableImmediateExecution = true;
        return this;
    }

    public SchedulerBuilder deleteUnresolvedAfter(Duration deleteAfter) {
        this.deleteUnresolvedAfter = deleteAfter;
        return this;
    }

    public SchedulerBuilder jdbcCustomization(JdbcCustomization jdbcCustomization) {
        this.jdbcCustomization = jdbcCustomization;
        return this;
    }

    public SchedulerBuilder shutdownMaxWait(Duration shutdownMaxWait) {
        this.shutdownMaxWait = shutdownMaxWait;
        return this;
    }

    public SchedulerBuilder commitWhenAutocommitDisabled(boolean commitWhenAutocommitDisabled) {
        this.commitWhenAutocommitDisabled = commitWhenAutocommitDisabled;
        return this;
    }

    public Scheduler build() {
        if (pollingLimit < executorThreads) {
            LOG.warn("Polling-limit is less than number of threads. Should be equal or higher.");
        }

        if (schedulerName == null) {
             schedulerName = new SchedulerName.Hostname();
        }

        final TaskResolver taskResolver = new TaskResolver(statsRegistry, clock, knownTasks);
<<<<<<< HEAD
        final JdbcCustomization jdbcCustomization = ofNullable(this.jdbcCustomization).orElse(new AutodetectJdbcCustomization(dataSource));
        final JdbcTaskRepository schedulerTaskRepository = new JdbcTaskRepository(dataSource, true, jdbcCustomization, tableName, taskResolver, schedulerName, serializer);
        final JdbcTaskRepository clientTaskRepository = new JdbcTaskRepository(dataSource, commitWhenAutocommitDisabled, jdbcCustomization, tableName, taskResolver, schedulerName, serializer);
=======
        final JdbcCustomization jdbcCustomization = ofNullable(this.jdbcCustomization).orElseGet(() -> new AutodetectJdbcCustomization(dataSource));
        final JdbcTaskRepository taskRepository = new JdbcTaskRepository(dataSource, jdbcCustomization, tableName, taskResolver, schedulerName, serializer);
>>>>>>> 5371c658

        ExecutorService candidateExecutorService = executorService;
        if (candidateExecutorService == null) {
            candidateExecutorService = Executors.newFixedThreadPool(executorThreads, defaultThreadFactoryWithPrefix(THREAD_PREFIX + "-"));
        }

        LOG.info("Creating scheduler with configuration: threads={}, pollInterval={}s, heartbeat={}s enable-immediate-execution={}, table-name={}, name={}",
            executorThreads,
            waiter.getWaitDuration().getSeconds(),
            heartbeatInterval.getSeconds(),
            enableImmediateExecution,
            tableName,
            schedulerName.getName());
        return new Scheduler(clock, schedulerTaskRepository, clientTaskRepository, taskResolver, executorThreads, candidateExecutorService,
                schedulerName, waiter, heartbeatInterval, enableImmediateExecution, statsRegistry, pollingLimit,
            deleteUnresolvedAfter, shutdownMaxWait, startTasks);
    }
}<|MERGE_RESOLUTION|>--- conflicted
+++ resolved
@@ -173,14 +173,9 @@
         }
 
         final TaskResolver taskResolver = new TaskResolver(statsRegistry, clock, knownTasks);
-<<<<<<< HEAD
-        final JdbcCustomization jdbcCustomization = ofNullable(this.jdbcCustomization).orElse(new AutodetectJdbcCustomization(dataSource));
+        final JdbcCustomization jdbcCustomization = ofNullable(this.jdbcCustomization).orElseGet(() -> new AutodetectJdbcCustomization(dataSource));
         final JdbcTaskRepository schedulerTaskRepository = new JdbcTaskRepository(dataSource, true, jdbcCustomization, tableName, taskResolver, schedulerName, serializer);
         final JdbcTaskRepository clientTaskRepository = new JdbcTaskRepository(dataSource, commitWhenAutocommitDisabled, jdbcCustomization, tableName, taskResolver, schedulerName, serializer);
-=======
-        final JdbcCustomization jdbcCustomization = ofNullable(this.jdbcCustomization).orElseGet(() -> new AutodetectJdbcCustomization(dataSource));
-        final JdbcTaskRepository taskRepository = new JdbcTaskRepository(dataSource, jdbcCustomization, tableName, taskResolver, schedulerName, serializer);
->>>>>>> 5371c658
 
         ExecutorService candidateExecutorService = executorService;
         if (candidateExecutorService == null) {
