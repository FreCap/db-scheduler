/**
 * Copyright (C) Gustav Karlsson
 *
 * Licensed under the Apache License, Version 2.0 (the "License");
 * you may not use this file except in compliance with the License.
 * You may obtain a copy of the License at
 *
 *         http://www.apache.org/licenses/LICENSE-2.0
 *
 * Unless required by applicable law or agreed to in writing, software
 * distributed under the License is distributed on an "AS IS" BASIS,
 * WITHOUT WARRANTIES OR CONDITIONS OF ANY KIND, either express or implied.
 * See the License for the specific language governing permissions and
 * limitations under the License.
 */
package com.github.kagkarlsson.scheduler.testhelper;

import com.github.kagkarlsson.scheduler.*;
import com.github.kagkarlsson.scheduler.task.OnStartup;
import org.slf4j.Logger;
import org.slf4j.LoggerFactory;

import java.time.Duration;
import java.time.Instant;
import java.util.List;
import java.util.concurrent.ExecutorService;

public class ManualScheduler extends Scheduler {
    private static final Logger LOG = LoggerFactory.getLogger(ManualScheduler.class);
    private final SettableClock clock;

<<<<<<< HEAD
    ManualScheduler(SettableClock clock, TaskRepository taskRepository, TaskResolver taskResolver, int maxThreads, ExecutorService executorService, SchedulerName schedulerName, Waiter waiter, Duration heartbeatInterval, boolean executeImmediately, boolean pollAfterCompletion, StatsRegistry statsRegistry, List<OnStartup> onStartup) {
        super(clock, taskRepository, taskResolver, maxThreads, executorService, schedulerName, waiter, heartbeatInterval, executeImmediately, pollAfterCompletion, statsRegistry, onStartup);
=======
    ManualScheduler(SettableClock clock, TaskRepository taskRepository, TaskResolver taskResolver, int maxThreads, ExecutorService executorService, SchedulerName schedulerName, Waiter waiter, Duration heartbeatInterval, boolean executeImmediately, StatsRegistry statsRegistry, int pollingLimit, List<OnStartup> onStartup) {
        super(clock, taskRepository, taskResolver, maxThreads, executorService, schedulerName, waiter, heartbeatInterval, executeImmediately, statsRegistry, pollingLimit, onStartup);
>>>>>>> b943b267
        this.clock = clock;
    }

    public SettableClock getClock() {
        return clock;
    }

    public void tick(Duration moveClockForward) {
        clock.set(clock.now.plus(moveClockForward));
    }

    public void setTime(Instant newtime) {
        clock.set(newtime);
    }

    public void runAnyDueExecutions() {
        super.executeDue();
    }

    public void runDeadExecutionDetection() {
        super.detectDeadExecutions();
    }


    public void start() {
        LOG.info("Starting manual scheduler. Executing on-startup tasks.");
        executeOnStartup();
    }

}<|MERGE_RESOLUTION|>--- conflicted
+++ resolved
@@ -29,13 +29,8 @@
     private static final Logger LOG = LoggerFactory.getLogger(ManualScheduler.class);
     private final SettableClock clock;
 
-<<<<<<< HEAD
-    ManualScheduler(SettableClock clock, TaskRepository taskRepository, TaskResolver taskResolver, int maxThreads, ExecutorService executorService, SchedulerName schedulerName, Waiter waiter, Duration heartbeatInterval, boolean executeImmediately, boolean pollAfterCompletion, StatsRegistry statsRegistry, List<OnStartup> onStartup) {
-        super(clock, taskRepository, taskResolver, maxThreads, executorService, schedulerName, waiter, heartbeatInterval, executeImmediately, pollAfterCompletion, statsRegistry, onStartup);
-=======
-    ManualScheduler(SettableClock clock, TaskRepository taskRepository, TaskResolver taskResolver, int maxThreads, ExecutorService executorService, SchedulerName schedulerName, Waiter waiter, Duration heartbeatInterval, boolean executeImmediately, StatsRegistry statsRegistry, int pollingLimit, List<OnStartup> onStartup) {
-        super(clock, taskRepository, taskResolver, maxThreads, executorService, schedulerName, waiter, heartbeatInterval, executeImmediately, statsRegistry, pollingLimit, onStartup);
->>>>>>> b943b267
+    ManualScheduler(SettableClock clock, TaskRepository taskRepository, TaskResolver taskResolver, int maxThreads, ExecutorService executorService, SchedulerName schedulerName, Waiter waiter, Duration heartbeatInterval, boolean executeImmediately, boolean pollAfterCompletion, StatsRegistry statsRegistry, int pollingLimit, List<OnStartup> onStartup) {
+        super(clock, taskRepository, taskResolver, maxThreads, executorService, schedulerName, waiter, heartbeatInterval, executeImmediately, pollAfterCompletion, statsRegistry, pollingLimit, onStartup);
         this.clock = clock;
     }
 
