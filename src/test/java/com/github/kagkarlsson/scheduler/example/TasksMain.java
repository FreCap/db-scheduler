--- conflicted
+++ resolved
@@ -67,15 +67,8 @@
 
 		scheduler.start();
 
-<<<<<<< HEAD
-		// Schedule the task for execution a certain time in the future
-		scheduler.schedule(Instant.now().plusSeconds(5), myAdhocTask.instance("1045"));
-=======
 		// Schedule the task for execution a certain time in the future and optionally provide custom data for the execution
-		scheduler.scheduleForExecution(
-				Instant.now().plusSeconds(5),
-				myAdhocTask.instance("1045", new MyTaskData(1001L, "custom-data")));
->>>>>>> 9c4be4c4
+		scheduler.schedule(Instant.now().plusSeconds(5), myAdhocTask.instance("1045", new MyTaskData(1001L, "custom-data")));
 	}
 
 	public static class MyTaskData implements Serializable {
